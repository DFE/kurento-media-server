--- conflicted
+++ resolved
@@ -4,21 +4,12 @@
 Build-Depends: debhelper (>= 9),
  build-essential,
  cmake,
-<<<<<<< HEAD
  gstreamer1.0-plugins-good,
  kms-cmake-utils,
  kms-core-dev,
  kms-elements-dev,
  kms-filters-dev,
  kurento-module-creator,
-=======
- gstreamer1.5-plugins-good,
- kms-cmake-utils (>= 6.7.0),
- kms-core-dev (>= 6.7.0),
- kms-elements-dev (>= 6.7.0),
- kms-filters-dev (>= 6.7.0),
- kurento-module-creator (>= 6.7.0),
->>>>>>> 5ef465a7
  libboost-dev,
  libboost-filesystem-dev,
  libboost-log-dev,
@@ -42,7 +33,6 @@
 Section: video
 Depends: ${shlibs:Depends}, ${misc:Depends},
  binutils,
-<<<<<<< HEAD
  gstreamer1.0-libav,
  gstreamer1.0-plugins-bad,
  gstreamer1.0-plugins-base,
@@ -52,20 +42,7 @@
  kms-elements,
  kms-filters,
  libgstreamer-plugins-base1.0-0
-=======
- gstreamer1.5-libav,
- gstreamer1.5-plugins-bad,
- gstreamer1.5-plugins-base,
- gstreamer1.5-plugins-good,
- gstreamer1.5-plugins-ugly,
- kms-core (>= 6.7.0),
- kms-elements (>= 6.7.0),
- kms-filters (>= 6.7.0),
- libgstreamer-plugins-base1.5-0
 Suggests: kurento-dbg
-Breaks: kurento-media-server-6.0
-Replaces: kurento-media-server-6.0
->>>>>>> 5ef465a7
 Description: Kurento Media Server
  KMS is a WebRTC-compatible server that processes audio and video streams,
  doing composable pipeline-based processing of media.
@@ -75,26 +52,16 @@
 Section: devel
 Depends: kurento-media-server (= ${binary:Version}),
  ${misc:Depends},
-<<<<<<< HEAD
  kms-cmake-utils,
  kms-core-dev,
  kms-elements-dev,
  kms-filters-dev,
  kurento-module-creator,
- libwebsocketpp-dev
-=======
- kms-cmake-utils (>= 6.7.0),
- kms-core-dev (>= 6.7.0),
- kms-elements-dev (>= 6.7.0),
- kms-filters-dev (>= 6.7.0),
- kurento-module-creator (>= 6.7.0),
  libboost-log-dev,
  libboost-program-options-dev,
  libboost-thread-dev,
- libevent-dev
-Breaks: kurento-media-server-6.0-dev
-Replaces: kurento-media-server-6.0-dev
->>>>>>> 5ef465a7
+ libevent-dev,
+ libwebsocketpp-dev
 Description: Kurento Media Server
  Development files.
 
